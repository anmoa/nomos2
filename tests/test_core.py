"""Tests for core Nomos agent functionality."""

import os
import sys
from pathlib import Path
from unittest.mock import MagicMock, patch

import pytest

from nomos.config import AgentConfig, ToolsConfig
from nomos.core import Agent, Session
from nomos.models.agent import (
    Action,
    Decision,
    DecisionConstraints,
    Message,
    Route,
    Step,
    StepIdentifier,
    Summary,
)
<<<<<<< HEAD
from nomos.core import Agent, Session
from nomos.config import AgentConfig, ToolsConfig
from nomos.models.tool import MCPServer, Tool, ToolWrapper, ToolDef, ArgDef
=======
from nomos.models.tool import ArgDef, Tool, ToolDef, ToolWrapper
>>>>>>> bfa74456


def test_agent_initialization(basic_agent):
    """Test that agent initializes correctly."""
    assert basic_agent.name == "test_agent"
    assert len(basic_agent.steps) == 2
    assert basic_agent.start == "start"
    assert basic_agent.persona == "Test persona"
    assert len(basic_agent.tools) == 3


def test_session_creation(basic_agent):
    """Test that agent can create a new session."""
    session = basic_agent.create_session()
    assert session.current_step.step_id == "start"
    assert len(session.memory.context) == 0


def test_tool_registration(basic_agent, test_tool_0):
    """Test that tools are properly registered and converted to Tool objects."""
    tool_name = test_tool_0.__name__
    session = basic_agent.create_session()
    assert len(session.tools) == 3
    assert isinstance(session.tools[tool_name], Tool)


def test_pkg_tool_registration(basic_agent):
    """Test that package tools are properly registered."""
    session = basic_agent.create_session()
    assert len(session.tools) == 3
    assert "combinations" in session.tools
    assert session.tools["combinations"].name == "combinations"


def test_basic_conversation_flow(basic_agent, test_tool_0, test_tool_1, tool_defs):
    """Test a basic conversation flow with the agent."""

    # Set up session
    session = basic_agent.create_session()

    expected_decision_model = basic_agent.llm._create_decision_model(
        current_step=session.current_step,
        current_step_tools=(
            Tool.from_function(test_tool_0, tool_defs=tool_defs),
            Tool.from_function(test_tool_1, tool_defs=tool_defs),
            ToolWrapper(
                tool_type="pkg",
                name="combinations",
                tool_identifier="itertools.combinations",
            ).get_tool(tool_defs=tool_defs),
        ),
    )
    ask_response = expected_decision_model(
        reasoning=["Greeting"], action=Action.RESPOND.value, response="How can I help?"
    )

    assert session.current_step.get_available_routes() == ["end"]
    assert session.current_step.available_tools == [
        "test_tool",
        "another_test_tool",
        "combinations",
    ]

    # Set up mock responses
    session.llm.set_response(ask_response)

    # First interaction
    res = session.next()
    assert len(session.llm.messages_received) == 2
    assert session.llm.messages_received[0].role == "system"
    assert "Test persona" in session.llm.messages_received[0].content
    assert session.llm.messages_received[1].role == "user"
    assert res.decision.action == Action.RESPOND
    assert res.decision.response == "How can I help?"

    ask_response = expected_decision_model(
        reasoning=["User input"],
        action=Action.RESPOND.value,
        response="I can help you with that.",
    )
    session.llm.set_response(ask_response)
    # User response
    res = session.next("I need help")
    assert len(session.llm.messages_received) == 2
    assert session.llm.messages_received[1].role == "user"
    assert "How can I help?" in session.llm.messages_received[1].content
    assert "I need help" in session.llm.messages_received[1].content
    assert res.decision.action == Action.RESPOND
    assert res.decision.response == "I can help you with that."


def test_tool_usage(basic_agent, test_tool_0, test_tool_1, tool_defs):
    """Test that the agent can properly use tools."""

    # Start session and use tool
    session = basic_agent.create_session()

    # Create response models with tool
    tool_model = basic_agent.llm._create_decision_model(
        current_step=session.current_step,
        current_step_tools=(
            Tool.from_function(test_tool_0),
            Tool.from_function(test_tool_1),
            ToolWrapper(
                tool_type="pkg",
                name="combinations",
                tool_identifier="itertools.combinations",
            ).get_tool(tool_defs=tool_defs),
        ),
    )

    # Set up mock responses
    tool_response = tool_model(
        reasoning=["Need to use test tool"],
        action=Action.TOOL_CALL.value,
        tool_call={
            "tool_name": "test_tool",
            "tool_kwargs": {"arg0": "test_arg"},
        },
    )

    session.llm.set_response(tool_response)

    # Tool usage
    res = session.next("Use the tool", return_tool=True)
    assert len(session.llm.messages_received) == 2
    assert session.llm.messages_received[1].role == "user"
    assert "Use the tool" in session.llm.messages_received[1].content
    assert res.decision.action == Action.TOOL_CALL
    assert res.decision.tool_call.tool_name == "test_tool"
    assert res.tool_output == "Test tool 0 response: test_arg"

    # Verify tool message in history
    messages = [msg for msg in session.memory.context if isinstance(msg, Message)]
    assert any(msg.role == "tool" for msg in messages)


def test_pkg_tool_usage(basic_agent, test_tool_0, test_tool_1, tool_defs):
    """Test that the agent can properly use tools."""

    # Start session and use tool
    session = basic_agent.create_session()

    # Create response models with tool
    tool_model = basic_agent.llm._create_decision_model(
        current_step=session.current_step,
        current_step_tools=(
            Tool.from_function(test_tool_0),
            Tool.from_function(test_tool_1),
            ToolWrapper(
                tool_type="pkg",
                name="combinations",
                tool_identifier="itertools.combinations",
            ).get_tool(tool_defs=tool_defs),
        ),
    )

    # Set up mock responses
    tool_response = tool_model(
        reasoning=["Need to use combinations tool"],
        action=Action.TOOL_CALL.value,
        tool_call={
            "tool_name": "combinations",
            "tool_kwargs": {"iterable": [1, 2, 3], "r": 2},
        },
    )

    session.llm.set_response(tool_response)

    # Tool usage
    session.next("Use the tool", return_tool=True)

    # Verify tool message in history
    messages = [msg for msg in session.memory.context if isinstance(msg, Message)]
    assert any(msg.role == "tool" for msg in messages)


def test_invalid_tool_args(basic_agent, test_tool_0, test_tool_1, tool_defs):
    """Test handling of invalid tool arguments."""

    session = basic_agent.create_session()

    tool_model = basic_agent.llm._create_decision_model(
        current_step=session.current_step,
        current_step_tools=(
            Tool.from_function(test_tool_0),
            Tool.from_function(test_tool_1),
            ToolWrapper(
                tool_type="pkg",
                name="combinations",
                tool_identifier="itertools.combinations",
            ).get_tool(tool_defs=tool_defs),
        ),
    )

    # Set up response with invalid args
    invalid_response = tool_model(
        action=Action.TOOL_CALL.value,
        reasoning=["Testing invalid args"],
        tool_call={
            "tool_name": "test_tool",
            "tool_kwargs": {"arg1": "value"},  # Invalid argument
        },
    )

    session.llm.set_response(invalid_response)

    with pytest.raises(ValueError, match="Maximum errors reached"):
        session.next("Use tool with invalid args", return_tool=True)

    # Verify error message in history
    messages = [msg for msg in session.memory.context if isinstance(msg, Message)]
    assert any(msg.role == "error" for msg in messages)


def test_config_loading(mock_llm, basic_steps, test_tool_0, test_tool_1):
    """Test loading agent from config."""
    from itertools import combinations

    config = AgentConfig(
        name="config_test",
        steps=basic_steps,
        start_step_id="start",
        persona="Config test persona",
        tools=ToolsConfig(
            tool_defs={
                "test_tool": ToolDef(args=[ArgDef(key="arg0", desc="Test argument")]),
                "another_test_tool": ToolDef(
                    desc="Another test tool (overridden)",
                    args=[ArgDef(key="arg1", desc="Another test argument")],
                ),
                "combinations": ToolDef(
                    desc="Test tool for combinations",
                    args=[
                        ArgDef(key="iterable", type="List", desc="Input iterable"),
                        ArgDef(key="r", type="int", desc="Length of combinations"),
                    ],
                ),
            }
        ),
    )

    agent = Agent.from_config(
        llm=mock_llm,
        config=config,
        tools=[test_tool_0, test_tool_1, combinations],
    )

    assert agent.name == "config_test"
    assert agent.persona == "Config test persona"
    assert len(agent.steps) == 2
    assert len(agent.tools) == 3

    session = agent.create_session()

    # Test that tool arg descriptions were properly loaded
    tool = session.tools["test_tool"]
    assert tool.parameters["arg0"]["description"] == "Test argument"
    tool = session.tools["another_test_tool"]
    assert tool.description == "Another test tool (overridden)"


def test_external_tools_registration(mock_llm, basic_steps, test_tool_0, test_tool_1):
    """Test that external tools are properly registered in the session."""
    # Test whether crewai tool is registered

    import os

    os.environ["OPENAI_API_KEY"] = "test_key"  # PDFSearchTool requires this env var

    config = AgentConfig(
        name="config_test",
        steps=basic_steps,
        start_step_id="start",
        persona="Config test persona",
        tools=ToolsConfig(
            external_tools=[
                {"tag": "@pkg/itertools.combinations", "name": "combinations"},
                {"tag": "@crewai/FileReadTool", "name": "file_read_tool"},
                {
                    "tag": "@crewai/PDFSearchTool",
                    "name": "pdf_search_tool",
                    "kwargs": {
                        "pdf": "https://www.w3.org/WAI/ER/tests/xhtml/testfiles/resources/pdf/dummy.pdf"
                    },
                },
            ],
            tool_defs={
                "combinations": ToolDef(
                    desc="Test tool for combinations",
                    args=[
                        ArgDef(key="iterable", type="List", desc="Input iterable"),
                        ArgDef(key="r", type="int", desc="Length of combinations"),
                    ],
                ),
            },
        ),
    )

    agent = Agent.from_config(
        llm=mock_llm,
        config=config,
        tools=[test_tool_0, test_tool_1],
    )

    assert agent.name == "config_test"
    assert agent.persona == "Config test persona"
    assert len(agent.steps) == 2
    assert len(agent.tools) == 5

    session = agent.create_session()

    # Test that package tool was properly registered
    pkg_tool = session.tools["combinations"]
    assert isinstance(pkg_tool, Tool)
    assert pkg_tool.name == "combinations"

    # Test whether crewai FileReadTool is registered
    crewai_tool = session.tools.get("file_read_tool")
    assert crewai_tool is not None
    assert (
        crewai_tool.get_args_model().model_json_schema().get("properties", {}).get("file_path")
        is not None
    )

    # Test whether PDFSearchTool is registered
    pdf_search_tool = session.tools.get("pdf_search_tool")
    assert pdf_search_tool is not None
    assert (
        pdf_search_tool.get_args_model().model_json_schema().get("properties", {}).get("query")
        is not None
    )


# ======================================================================
# COVERAGE IMPROVEMENT TESTS - Focused on uncovered lines in core.py
# ======================================================================


class TestAgentValidation:
    """Test agent validation scenarios (lines 541-570)."""

    def test_invalid_start_step_error(self):
        """Test error when start step ID is invalid."""
        from nomos.llms.base import LLMBase

        mock_llm = MagicMock(spec=LLMBase)
        steps = [Step(step_id="valid_step", description="Valid", available_tools=[], routes=[])]

        with pytest.raises(ValueError, match="Start step ID invalid_step not found"):
            Agent(
                llm=mock_llm,
                name="test_agent",
                steps=steps,
                start_step_id="invalid_step",
            )

    def test_invalid_route_target_error(self):
        """Test error when route target is invalid."""
        from nomos.llms.base import LLMBase

        mock_llm = MagicMock(spec=LLMBase)
        steps = [
            Step(
                step_id="start",
                description="Start",
                available_tools=[],
                routes=[Route(condition="always", target="invalid_target")],
            )
        ]

        with pytest.raises(ValueError, match="Route target invalid_target not found"):
            Agent(llm=mock_llm, name="test_agent", steps=steps, start_step_id="start")

    def test_invalid_tool_name_error(self):
        """Test error when step references non-existent tool."""
        from nomos.llms.base import LLMBase

        mock_llm = MagicMock(spec=LLMBase)
        steps = [
            Step(
                step_id="start",
                description="Start",
                available_tools=["nonexistent_tool"],
                routes=[],
            )
        ]

        with pytest.raises(ValueError, match="Tool nonexistent_tool not found"):
            Agent(
                llm=mock_llm,
                name="test_agent",
                steps=steps,
                start_step_id="start",
                tools=[],  # No tools provided
            )


class TestErrorHandling:
    """Test error handling scenarios."""

    def test_max_errors_reached(self, basic_agent):
        """Test max errors threshold (lines 333-343)."""
        session = basic_agent.create_session()

        with pytest.raises(ValueError, match="Maximum errors reached"):
            session.next(no_errors=3)  # max_errors defaults to 3

    def test_tool_not_found_error(self, basic_agent):
        """Test tool not found error (lines 162-163)."""
        session = basic_agent.create_session()

        with pytest.raises(ValueError, match="Tool 'nonexistent' not found"):
            session._run_tool("nonexistent", {})

    def test_fallback_error_coverage(self, basic_agent):
        """Test that FallbackError import and structure exist (for coverage)."""
        # Simple test to ensure FallbackError can be imported and used
        try:
            from nomos.models.tool import FallbackError

            error = FallbackError("test", "fallback")
            assert "test" in str(error)
            assert error.fallback == "fallback"
            assert error.error == "test"
        except ImportError:
            pytest.fail("FallbackError should be importable")


class TestStepTransitions:
    """Test step ID transition scenarios."""

    def test_valid_step_transition(self, basic_agent):
        """Test valid step ID transition (lines 401-416)."""
        session = basic_agent.create_session()

        # Mock decision for valid move
        valid_decision = Decision(reasoning=["Move to end"], action=Action.MOVE, step_id="end")

        with patch.object(session, "_get_next_decision", return_value=valid_decision):
            initial_step = session.current_step.step_id
            res = session.next("Move to end", return_step=True)

            assert res.decision.action == Action.MOVE
            assert res.decision.step_id == "end"
            assert session.current_step.step_id == "end"
            assert session.current_step.step_id != initial_step

    def test_step_transition_structure(self, basic_agent):
        """Test step ID structure without complex mocking."""
        session = basic_agent.create_session()

        # Test basic step access
        assert session.current_step.step_id == "start"
        assert "end" in session.current_step.get_available_routes()

        # Test that steps dict contains expected steps
        assert "start" in session.steps
        assert "end" in session.steps


class TestEndAction:
    """Test END action scenarios."""

    def test_end_action(self, basic_agent):
        """Test END action handling (lines 427-443)."""
        session = basic_agent.create_session()

        # Mock decision for END action using session tools to get correct schema
        decision_model = basic_agent.llm._create_decision_model(
            current_step=session.current_step,
            current_step_tools=tuple(session._get_current_step_tools()),
        )

        end_response = decision_model(
            reasoning=["End session"], action=Action.END.value, response="Goodbye"
        )
        basic_agent.llm.set_response(end_response)

        res = session.next("End session")

        assert res.decision.action == Action.END
        assert res.tool_output is None

        # Check that end message was added
        messages = [msg for msg in session.memory.context if isinstance(msg, Message)]
        end_msgs = [msg for msg in messages if msg.role == "end"]
        assert len(end_msgs) == 1
        assert "Session ended" in end_msgs[0].content


class TestFromConfigErrors:
    """Test Agent.from_config error scenarios."""

    def test_from_config_no_llm_error(self):
        """Test error when no LLM provided to from_config."""
        config = AgentConfig(
            name="test",
            steps=[Step(step_id="start", description="Start", available_tools=[], routes=[])],
            start_step_id="start",
        )

        with pytest.raises(ValueError, match="No LLM provided"):
            Agent.from_config(config=config)


class TestMemoryOperations:
    """Test memory operations without flows."""

    def test_add_message_without_flow(self, basic_agent):
        """Test adding message when no flow is active."""
        session = basic_agent.create_session()

        # Ensure no flow is active
        session.state_machine.current_flow = None
        session.state_machine.flow_context = None

        session._add_message("user", "Test message")

        # Message should be added to session memory
        messages = [msg for msg in session.memory.context if isinstance(msg, Message)]
        assert len(messages) == 1
        assert messages[0].role == "user"
        assert messages[0].content == "Test message"

    def test_add_step_identifier_without_flow(self, basic_agent):
        """Test adding step identifier when no flow is active."""
        session = basic_agent.create_session()

        # Ensure no flow is active
        session.state_machine.current_flow = None
        session.state_machine.flow_context = None

        step_id = StepIdentifier(step_id="test_step")
        session._add_step_identifier(step_id)

        # Step identifier should be added to session memory
        step_ids = [msg for msg in session.memory.context if isinstance(msg, StepIdentifier)]
        assert len(step_ids) == 1
        assert step_ids[0].step_id == "test_step"


class TestSessionStateOperations:
    """Test session state operations."""

    def test_get_state_basic(self, basic_agent):
        """Test getting session state."""
        session = basic_agent.create_session()
        session._add_message("user", "Hello")

        state = session.get_state()

        assert hasattr(state, "session_id")
        assert hasattr(state, "current_step_id")
        assert hasattr(state, "history")
        assert state.current_step_id == "start"
        assert len(state.history) == 1

    def test_get_session_from_state(self, basic_agent):
        """Test creating session from State object."""
        from nomos.models.agent import State, history_to_types

        history = history_to_types([{"role": "user", "content": "Hello"}, {"step_id": "start"}])

        state = State(
            session_id="test_session",
            current_step_id="start",
            history=history,
        )

        session = basic_agent.get_session_from_state(state)

        assert session.session_id == "test_session"
        assert session.current_step.step_id == "start"
        assert len(session.memory.context) == 2

    def test_get_session_from_state_invalid_history(self, basic_agent):
        """Test error handling for invalid history items."""
        with pytest.raises(ValueError, match="Unknown history item type: <class 'str'>"):
            from nomos.models.agent import history_to_types

            history_to_types(["invalid_item"])


class TestUnknownActionHandling:
    """Test unknown action error handling."""

    def test_action_enum_coverage(self, basic_agent):
        """Test action enum values for coverage."""
        basic_agent.create_session()

        # Test that Action enum has expected values
        assert hasattr(Action, "RESPOND")
        assert hasattr(Action, "END")
        assert hasattr(Action, "MOVE")
        assert hasattr(Action, "TOOL_CALL")

        # Test string values
        assert Action.RESPOND.value == "RESPOND"
        assert Action.END.value == "END"
        assert Action.MOVE.value == "MOVE"
        assert Action.TOOL_CALL.value == "TOOL_CALL"


class TestMaxIterationsBehavior:
    """Test maximum iterations behavior with fallback scenarios."""

    def test_max_iterations_fallback_behavior(self, basic_agent):
        """Test max iterations fallback when auto_flow=False."""
        session = basic_agent.create_session()
        session.current_step.auto_flow = False

        # Mock LLM to return a response that matches the correct schema
        # We need to trigger the max iterations by calling session.next with next_count=5
        # and ensure auto_flow=False so it adds fallback message instead of raising RecursionError

        # First, manually add the fallback message that would be added when max_iter is reached
        session._add_message(
            "fallback",
            "Maximum iterations reached. Inform the user and based on the "
            "available context, produce a fallback response.",
        )

        # Then mock a normal response for the recursive call
        decision_model = basic_agent.llm._create_decision_model(
            current_step=session.current_step,
            current_step_tools=tuple(session._get_current_step_tools()),
        )

        fallback_response = decision_model(
            reasoning=["Providing fallback response"],
            action=Action.RESPOND.value,
            response="I apologize, but I've reached the maximum number of attempts.",
        )
        basic_agent.llm.set_response(fallback_response)

        # This should trigger the fallback behavior instead of raising RecursionError
        res = session.next(next_count=5)

        # Verify fallback message was added and response was generated
        messages = [msg for msg in session.memory.context if isinstance(msg, Message)]
        fallback_msgs = [msg for msg in messages if msg.role == "fallback"]
        assert len(fallback_msgs) == 1
        assert "Maximum iterations reached" in fallback_msgs[0].content
        assert res.decision.action == Action.RESPOND


class TestToolExecutionScenarios:
    """Test various tool execution scenarios."""

    def test_tool_execution_with_return_tool_flag(self, basic_agent, test_tool_0):
        """Test TOOL_CALL action with return_tool=True."""
        session = basic_agent.create_session()

        # Use the existing session tools from basic_agent
        decision_model = basic_agent.llm._create_decision_model(
            current_step=session.current_step,
            current_step_tools=tuple(session._get_current_step_tools()),
        )

        tool_response = decision_model(
            reasoning=["Use tool"],
            action=Action.TOOL_CALL.value,
            tool_call={"tool_name": "test_tool", "tool_kwargs": {"arg0": "test_value"}},
        )
        basic_agent.llm.set_response(tool_response)

        res = session.next("Use tool", return_tool=True)

        assert res.decision.action == Action.TOOL_CALL
        assert res.tool_output == "Test tool 0 response: test_value"

    def test_tool_structure_coverage(self, basic_agent):
        """Test tool structure and error handling coverage."""
        session = basic_agent.create_session()

        # Test that tools exist and have proper structure
        assert "test_tool" in session.tools
        assert hasattr(session.tools["test_tool"], "name")
        assert hasattr(session.tools["test_tool"], "description")

        # Test _get_current_step_tools method
        current_tools = session._get_current_step_tools()
        assert len(current_tools) > 0
        assert all(hasattr(tool, "name") for tool in current_tools)


# ======================================================================
# COMPREHENSIVE COVERAGE TESTS - Merged from test_core_coverage.py
# ======================================================================


class TestSessionPersistence:
    """Test session save/load functionality."""

    def test_save_and_load_session(self, basic_agent, tmp_path):
        """Test saving and loading a session."""
        # Create a simple agent without complex tools to avoid pickle issues
        simple_steps = [
            Step(
                step_id="start",
                description="Start step",
                available_tools=[],  # No tools to avoid pickle issues
                routes=[Route(condition="always", target="end")],
            ),
            Step(step_id="end", description="End step", available_tools=[], routes=[]),
        ]

        simple_agent = Agent(
            llm=basic_agent.llm,
            name="simple_agent",
            steps=simple_steps,
            start_step_id="start",
            tools=[],  # No tools
        )

        # Create session and add some history
        session = simple_agent.create_session()
        session._add_message("user", "Hello")
        session._add_message("assistant", "Hi there")

        # Change working directory to temp path for the test
        original_cwd = os.getcwd()
        os.chdir(tmp_path)

        try:
            # Save session
            session.save_session()

            # Verify file exists
            pickle_file = Path(f"{session.session_id}.pkl")
            assert pickle_file.exists()

            # Load session
            loaded_session = Session.load_session(session.session_id)

            # Verify session data
            assert loaded_session.session_id == session.session_id
            assert loaded_session.name == session.name
            assert len(loaded_session.memory.context) == len(session.memory.context)
            assert loaded_session.current_step.step_id == session.current_step.step_id

        finally:
            os.chdir(original_cwd)

    def test_load_nonexistent_session(self):
        """Test loading a session that doesn't exist."""
        with pytest.raises(FileNotFoundError):
            Session.load_session("nonexistent_session_id")


class TestSessionStateOperationsExtended:
    """Extended tests for session state conversion and restoration."""

    def test_get_state_with_flow_state(self, basic_agent):
        """Test getting session state with active flow."""
        session = basic_agent.create_session()

        # Mock flow state
        from nomos.models.flow import Flow, FlowContext

        mock_flow = MagicMock(spec=Flow)
        mock_flow.flow_id = "test_flow"
        mock_flow_context = MagicMock(spec=FlowContext)
        mock_flow_context.model_dump.return_value = {"test": "data"}

        session.state_machine.current_flow = mock_flow
        session.state_machine.flow_context = mock_flow_context

        state = session.get_state()

        assert hasattr(state, "flow_state")
        if state.flow_state:
            assert state.flow_state.flow_id == "test_flow"

    def test_get_session_from_state_with_messages(self, basic_agent):
        """Test creating session from State with message history."""
        from nomos.models.agent import State, history_to_types

        history = history_to_types(
            [
                {"role": "user", "content": "Hello"},
                {"role": "assistant", "content": "Hi"},
                {"step_id": "start"},
            ]
        )

        state = State(
            session_id="test_session",
            current_step_id="start",
            history=history,
        )

        session = basic_agent.get_session_from_state(state)

        assert session.session_id == "test_session"
        assert session.current_step.step_id == "start"
        assert len(session.memory.context) == 3
        assert isinstance(session.memory.context[0], Message)
        assert isinstance(session.memory.context[2], StepIdentifier)

    def test_get_session_from_state_with_summary(self, basic_agent):
        """Test creating session from State with summary in history."""
        from nomos.models.agent import State, history_to_types

        history = history_to_types([{"summary": ["point1", "point2"]}])

        state = State(
            session_id="test_session",
            current_step_id="start",
            history=history,
        )

        session = basic_agent.get_session_from_state(state)

        assert len(session.memory.context) == 1
        assert isinstance(session.memory.context[0], Summary)

    def test_get_session_from_state_with_flow_state(self, basic_agent):
        """Test restoring session with flow state."""
        from nomos.models.agent import State

        # Simple test to ensure basic session restoration works
        state = State(
            session_id="test_session",
            current_step_id="start",
            history=[],
        )

        session = basic_agent.get_session_from_state(state)

        # The session creation should work
        assert session.session_id == "test_session"
        assert session.current_step.step_id == "start"


class TestAdvancedErrorHandling:
    """Test advanced error handling scenarios."""

    def test_max_iterations_reached_with_auto_flow(self, basic_agent):
        """Test behavior when max iterations reached with auto_flow enabled."""
        session = basic_agent.create_session()
        session.current_step.auto_flow = True

        # Mock the LLM to provide a response that won't trigger early exit
        decision_model = basic_agent.llm._create_decision_model(
            current_step=session.current_step,
            current_step_tools=tuple(session._get_current_step_tools()),
        )

        # With auto_flow=True, only END, MOVE, and TOOL_CALL are allowed
        tool_response = decision_model(
            reasoning=["Use tool"],
            action=Action.TOOL_CALL.value,
            tool_call={"tool_name": "test_tool", "tool_kwargs": {"arg0": "test_value"}},
        )
        session.llm.set_response(tool_response)

        with pytest.raises(RecursionError, match="Maximum iterations reached"):
            session.next(next_count=5)  # Default max_iter is 5

    def test_fallback_error_handling(self, basic_agent):
        """Test handling of FallbackError during tool execution."""
        # Simple test to verify FallbackError structure exists and can be used
        try:
            from nomos.models.tool import FallbackError

            error = FallbackError(error="test error", fallback="test fallback")
            assert error.error == "test error"
            assert error.fallback == "test fallback"
            assert "test error" in str(error)
        except ImportError:
            pytest.fail("FallbackError should be importable")

    def test_invalid_step_transition(self, basic_agent):
        """Test error handling for invalid step IDs."""
        session = basic_agent.create_session()

        # Test that only valid routes are available
        available_routes = session.current_step.get_available_routes()
        assert "end" in available_routes
        assert "invalid_step" not in available_routes

        # Test that trying to access an invalid step would fail
        assert "invalid_step" not in session.steps

        # Current step should be "start"
        assert session.current_step.step_id == "start"

    def test_unknown_action_error(self, basic_agent):
        """Test error handling for unknown actions."""
        # Test that the Action enum has expected values
        assert hasattr(Action, "RESPOND")
        assert hasattr(Action, "END")
        assert hasattr(Action, "MOVE")
        assert hasattr(Action, "TOOL_CALL")

        # Test string values
        assert Action.RESPOND.value == "RESPOND"
        assert Action.END.value == "END"
        assert Action.MOVE.value == "MOVE"
        assert Action.TOOL_CALL.value == "TOOL_CALL"

    def test_tool_execution_error(self, basic_agent):
        """Test generic tool execution error handling."""
        # Simple test to verify that tool execution can handle errors
        session = basic_agent.create_session()

        # Verify that tools exist and have basic structure
        assert "test_tool" in session.tools
        tool = session.tools["test_tool"]
        assert hasattr(tool, "name")
        assert hasattr(tool, "run")

        # Test tool with valid arguments works
        result = tool.run(arg0="test")
        assert "test" in result

    def test_missing_response_handling(self, basic_agent):
        """Ensure missing decision fields trigger retry with error message."""
        session = basic_agent.create_session()

        decision_model = basic_agent.llm._create_decision_model(
            current_step=session.current_step,
            current_step_tools=session._get_current_step_tools(),
        )

        invalid_resp = decision_model(reasoning=["r"], action=Action.RESPOND.value)
        valid_resp_model = basic_agent.llm._create_decision_model(
            current_step=session.current_step,
            current_step_tools=session._get_current_step_tools(),
            constraints=DecisionConstraints(actions=["RESPOND"], fields=["response"]),
        )
        valid_resp = valid_resp_model(reasoning=["r"], action=Action.RESPOND.value, response="ok")
        basic_agent.llm.set_response(invalid_resp)
        basic_agent.llm.set_response(valid_resp, append=True)

        res = session.next()

        assert res.decision.action == Action.RESPOND
        assert res.decision.response == "ok"
        messages = [msg for msg in session.memory.context if isinstance(msg, Message)]
        assert any("requires a response" in msg.content for msg in messages)


class TestAgentValidationExtended:
    """Extended agent configuration validation tests."""

    def test_tool_deduplication(self, mock_llm, basic_steps):
        """Test that duplicate tools are properly deduplicated."""

        def tool1():
            """Test tool 1"""
            pass

        def tool2():
            """Test tool 2"""
            pass

        tool1.__name__ = "same_name"
        tool2.__name__ = "same_name"

        # Create steps that don't require any tools
        simple_steps = [
            Step(
                step_id="start",
                description="Start step",
                available_tools=[],  # No tools required
                routes=[Route(condition="always", target="end")],
            ),
            Step(step_id="end", description="End step", available_tools=[], routes=[]),
        ]

        agent = Agent(
            llm=mock_llm,
            name="test_agent",
            steps=simple_steps,
            start_step_id="start",
            tools=[tool1, tool2],  # Duplicate names
        )

        # Should only have one tool with that name
        tool_names = [
            tool.name if hasattr(tool, "name") else getattr(tool, "__name__", None)
            for tool in agent.tools
        ]
        assert tool_names.count("same_name") == 1


class TestFlowIntegration:
    """Test flow management integration (basic mocking since flows need more setup)."""

    @pytest.mark.skip(reason="Flow manager requires complex configuration")
    def test_flow_manager_initialization(
        self, mock_llm, basic_steps, test_tool_0, test_tool_1, tool_defs
    ):
        """Test that flow manager is initialized when config has flows."""
        # This test is skipped because flow configuration requires complex setup
        # that is beyond the scope of basic core functionality testing
        pass

    def test_session_with_flow_memory_integration(self, basic_agent):
        """Test session memory handling with flow memory."""
        session = basic_agent.create_session()

        # Mock flow and flow memory
        from nomos.memory.flow import FlowMemoryComponent
        from nomos.models.flow import Flow, FlowContext

        mock_flow = MagicMock(spec=Flow)
        mock_flow_memory = MagicMock(spec=FlowMemoryComponent)
        mock_flow.get_memory.return_value = mock_flow_memory
        mock_flow_context = MagicMock(spec=FlowContext)

        session.state_machine.current_flow = mock_flow
        session.state_machine.flow_context = mock_flow_context

        # Add message should go to flow memory, not session memory
        session._add_message("user", "Test message")

        mock_flow_memory.add_to_context.assert_called_once()
        # Session memory should not be updated
        assert len(session.memory.context) == 0

    def test_step_identifier_with_flow_memory(self, basic_agent):
        """Test step identifier handling with flow memory."""
        session = basic_agent.create_session()

        # Mock flow and flow memory
        from nomos.memory.flow import FlowMemoryComponent
        from nomos.models.flow import Flow, FlowContext

        mock_flow = MagicMock(spec=Flow)
        mock_flow_memory = MagicMock(spec=FlowMemoryComponent)
        mock_flow.get_memory.return_value = mock_flow_memory
        mock_flow_context = MagicMock(spec=FlowContext)

        session.state_machine.current_flow = mock_flow
        session.state_machine.flow_context = mock_flow_context

        step_id = StepIdentifier(step_id="test_step")
        session._add_step_identifier(step_id)

        mock_flow_memory.add_to_context.assert_called_once_with(step_id)
        # Session memory should not be updated
        assert len(session.memory.context) == 0


class TestEndActionFlow:
    """Test END action and session cleanup."""

    def test_end_action_with_flow_cleanup(self, basic_agent):
        """Test END action with flow cleanup."""
        session = basic_agent.create_session()

        # Mock active flow that needs cleanup
        from nomos.models.flow import Flow, FlowContext

        mock_flow = MagicMock(spec=Flow)
        mock_flow_context = MagicMock(spec=FlowContext)
        session.state_machine.current_flow = mock_flow
        session.state_machine.flow_context = mock_flow_context

        decision_model = basic_agent.llm._create_decision_model(
            current_step=session.current_step,
            current_step_tools=tuple(session._get_current_step_tools()),
        )

        end_response = decision_model(
            reasoning=["End session"], action=Action.END.value, response="Goodbye"
        )
        session.llm.set_response(end_response)

        res = session.next("End the session")

        assert res.decision.action == Action.END
        assert res.tool_output is None

        # Verify flow cleanup was called
        mock_flow.cleanup.assert_called_once_with(mock_flow_context)
        assert session.state_machine.current_flow is None
        assert session.state_machine.flow_context is None

        # Verify end message was added
        messages = [msg for msg in session.memory.context if isinstance(msg, Message)]
        end_msgs = [msg for msg in messages if msg.role == "end"]
        assert len(end_msgs) == 1
        assert "Session ended" in end_msgs[0].content

    def test_end_action_flow_cleanup_error(self, basic_agent, caplog):
        """Test END action when flow cleanup raises an error."""
        session = basic_agent.create_session()

        # Mock active flow that raises error during cleanup
        from nomos.models.flow import Flow, FlowContext

        mock_flow = MagicMock(spec=Flow)
        mock_flow.cleanup.side_effect = Exception("Cleanup error")
        mock_flow_context = MagicMock(spec=FlowContext)
        session.state_machine.current_flow = mock_flow
        session.state_machine.flow_context = mock_flow_context

        decision_model = basic_agent.llm._create_decision_model(
            current_step=session.current_step,
            current_step_tools=tuple(session._get_current_step_tools()),
        )

        end_response = decision_model(
            reasoning=["End session"], action=Action.END.value, response="Goodbye"
        )
        session.llm.set_response(end_response)

        res = session.next("End the session")

        assert res.decision.action == Action.END
        assert res.tool_output is None

        # Flow state should be cleaned up even if there was an error
        assert session.state_machine.current_flow is None
        assert session.state_machine.flow_context is None


class TestAgentNext:
    """Test Agent.next method variations."""

    def test_agent_next_with_session_context_object(self, basic_agent):
        """Test Agent.next with session State object."""
        from nomos.models.agent import Message, State

        session_context = State(
            current_step_id="start", history=[Message(role="user", content="Hello")]
        )

        # Create a session and get tools from it
        session = basic_agent.create_session()

        decision_model = basic_agent.llm._create_decision_model(
            current_step=basic_agent.steps["start"],
            current_step_tools=tuple(session._get_current_step_tools()),
        )

        response = decision_model(
            reasoning=["Respond to greeting"],
            action=Action.RESPOND.value,
            response="Hello there!",
        )
        basic_agent.llm.set_response(response)

        res = basic_agent.next(user_input="Hello", session_data=session_context, verbose=True)

        assert res.decision.action == Action.RESPOND
        assert hasattr(res.state, "session_id")
        assert hasattr(res.state, "current_step_id")

    def test_agent_next_without_session_data(self, basic_agent):
        """Test Agent.next creating new session when no session_data provided."""
        # Create a session and get tools from it
        session = basic_agent.create_session()

        decision_model = basic_agent.llm._create_decision_model(
            current_step=basic_agent.steps["start"],
            current_step_tools=tuple(session._get_current_step_tools()),
        )

        response = decision_model(
            reasoning=["Initial response"],
            action=Action.RESPOND.value,
            response="How can I help?",
        )
        basic_agent.llm.set_response(response)

        res = basic_agent.next("Hello")

        assert res.decision.action == Action.RESPOND
        assert hasattr(res.state, "session_id")
        assert res.state.current_step_id == "start"

    def test_current_step_tools_with_missing_tool_logging(self, basic_agent):
        """Test _get_current_step_tools handling when tool is missing."""
        session = basic_agent.create_session()

        # Add a non-existent tool to current step's available_tools
        session.current_step.available_tools.append("nonexistent_tool")

        # Should return only the existing tools, skipping the missing one
        tools = session._get_current_step_tools()

        # Should still have the original tools (but not the missing one)
        assert len(tools) == 3  # Original tools from basic_agent
        tool_names = [tool.name for tool in tools]
        assert "nonexistent_tool" not in tool_names


class TestStepExamples:
    """Tests related to step examples and embeddings."""

    def test_example_embeddings_initialized(self, example_agent):
        step = example_agent.steps["start"]
        assert step.examples is not None
        assert all(ex._ctx_embedding is not None for ex in step.examples)

    def test_examples_in_system_prompt(self, example_agent):
        session = example_agent.create_session()
        decision_model = example_agent.llm._create_decision_model(
            current_step=session.current_step,
            current_step_tools=tuple(session._get_current_step_tools()),
        )

        response = decision_model(reasoning=["r"], action=Action.RESPOND.value, response="ok")
        example_agent.llm.set_response(response)
        session.next("sqrt 4")
        system_prompt = session.llm.messages_received[0].content
        assert "Examples:" in system_prompt
        assert "time question" in system_prompt
        assert "sqrt 4" in system_prompt

        session = example_agent.create_session()
        example_agent.llm.set_response(response)
        session.next("unrelated input")
        system_prompt = session.llm.messages_received[0].content
        assert "time question" in system_prompt
        assert "sqrt 4" not in system_prompt


class TestDeferredTools:
    """Tests related to deferred tools."""

    def test_deferred_tool_registration(self, mcp_agent, mcp_tool):
        """Test that deferred tools are registered correctly."""
        session = mcp_agent.create_session()
        mcp_server = session.tools.get(mcp_tool.id)
        assert isinstance(mcp_server, MCPServer)
        assert mcp_server.name == mcp_tool.id
        assert str(mcp_server.url) == mcp_tool.tool_identifier

    @patch("nomos.models.tool.Tool.from_mcp_server")
    def test_deferred_tool_loading(self, tool_mock, mcp_agent, mcp_server_name):
        """Test that deferred tools are loaded correctly at run time."""
        tool_name = "test_tool"
        tool_description = "A test tool"
        tool_params = {"properties": {}}
        tool_instance = MagicMock(
            name=tool_name, description=tool_description, parameters=tool_params
        )
        tools_response = [tool_instance]
        tool_mock.return_value = tools_response

        session = mcp_agent.create_session()

        # tool_ids should be empty, but deferred_tool_ids should contain the MCP server.
        current_step = session.current_step
        assert current_step.tool_ids == []
        assert current_step.deferred_tool_ids == [f"@mcp/{mcp_server_name}"]

        tools = session._get_current_step_tools()
        tool_mock.assert_called()
        assert len(tools) == 1
        assert tools[0] == tool_instance

        # make sure that tool_ids are still the same
        assert current_step.tool_ids == []<|MERGE_RESOLUTION|>--- conflicted
+++ resolved
@@ -19,13 +19,9 @@
     StepIdentifier,
     Summary,
 )
-<<<<<<< HEAD
 from nomos.core import Agent, Session
 from nomos.config import AgentConfig, ToolsConfig
-from nomos.models.tool import MCPServer, Tool, ToolWrapper, ToolDef, ArgDef
-=======
-from nomos.models.tool import ArgDef, Tool, ToolDef, ToolWrapper
->>>>>>> bfa74456
+from nomos.models.tool import ArgDef, MCPServer, Tool, ToolDef, ToolWrapper
 
 
 def test_agent_initialization(basic_agent):
