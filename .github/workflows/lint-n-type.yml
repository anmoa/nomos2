# This workflow lints Python code with pre-commit (using your pre-commit config) and checks types with MyPy on push and pull request.
name: Lint and Type Check

on:
  push:
    branches: [ main ]
  pull_request:
    branches: [ main ]

jobs:
  lint:
    runs-on: ubuntu-latest
    steps:
      - uses: actions/checkout@v4
      - name: Set up Python
        uses: actions/setup-python@v5
        with:
          python-version: '3.10'
<<<<<<< HEAD
=======

      - name: Install uv
        uses: astral-sh/setup-uv@v6
        with:
          enable-cache: true

>>>>>>> bfa74456
      - name: Install dependencies
        run: uv sync

      - name: Run Ruff Check
        run: uv run ruff check

      - name: Run Ruff format
        run: uv run ruff format --check<|MERGE_RESOLUTION|>--- conflicted
+++ resolved
@@ -16,15 +16,12 @@
         uses: actions/setup-python@v5
         with:
           python-version: '3.10'
-<<<<<<< HEAD
-=======
 
       - name: Install uv
         uses: astral-sh/setup-uv@v6
         with:
           enable-cache: true
 
->>>>>>> bfa74456
       - name: Install dependencies
         run: uv sync
 
