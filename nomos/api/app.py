"""Nomos Agent API."""

import datetime
import os
import pathlib
import uuid
from contextlib import asynccontextmanager, suppress
from typing import AsyncGenerator, List, Optional, Union

from fastapi import FastAPI, HTTPException, WebSocket, WebSocketDisconnect
from fastapi.middleware.cors import CORSMiddleware
from fastapi.responses import HTMLResponse, JSONResponse
from fastapi.staticfiles import StaticFiles


from nomos.api.agent import agent
from nomos.api.db import init_db
from nomos.api.models import ChatRequest, ChatResponse, Message, SessionResponse
from nomos.api.session_store import SessionStore, create_session_store
from nomos.api.yaml_to_mermaid import generate_config_json, parse_yaml_config
from nomos.models.agent import Message as FlowMessage, StepIdentifier, Summary

ALLOWED_ORIGINS = os.getenv("ALLOWED_ORIGINS", "*").split(",")
SERVICE_NAME = os.getenv("SERVICE_NAME", "nomos-agent")
SERVICE_VERSION = os.getenv("SERVICE_VERSION", "0.0.1")

session_store: Optional[SessionStore] = None

BASE_DIR = pathlib.Path(__file__).parent.absolute()


@asynccontextmanager
async def lifespan(app: FastAPI) -> AsyncGenerator[None, None]:
    """Lifespan context manager for FastAPI app."""
    global session_store
    # Initialize database
    await init_db()
    session_store = await create_session_store()
    assert session_store is not None, "Session store initialization failed"
    yield
    # Cleanup
    await session_store.close()


app = FastAPI(title=f"{SERVICE_NAME}-api", version=SERVICE_VERSION, lifespan=lifespan)

# CORS middleware configuration
app.add_middleware(
    CORSMiddleware,
    allow_origins=ALLOWED_ORIGINS,
    allow_credentials=True,
    allow_methods=["*"],
    allow_headers=["*"],
)

# Mount static files directory
app.mount("/static", StaticFiles(directory=str(BASE_DIR)), name="static")


# Serve chat UI at root
@app.get("/", response_class=HTMLResponse)
async def get_chat_ui() -> HTMLResponse:
    """Serve the chat UI HTML file."""
    chat_ui_path = BASE_DIR / "static" / "index.html"
    if not chat_ui_path.exists():
        raise HTTPException(status_code=404, detail="Chat UI file not found")

    with open(chat_ui_path, "r") as f:
        return HTMLResponse(content=f.read())


@app.post("/session", response_model=SessionResponse)
async def create_session(initiate: Optional[bool] = False) -> SessionResponse:
    """Create a new session."""
    assert session_store is not None, "Session store not initialized"
    session_id = str(uuid.uuid4())
    session = agent.create_session()
    await session_store.set(session_id, session)
    # Get initial message from agent
    if initiate:
        res = session.next(None)
        await session_store.set(session_id, session)
    return SessionResponse(
        session_id=session_id,
        message=(
            res.decision.model_dump(mode="json")
            if initiate
            else {"status": "Session created successfully"}
        ),
    )


@app.post("/session/{session_id}/message", response_model=SessionResponse)
async def send_message(session_id: str, message: Message) -> SessionResponse:
    """Send a message to an existing session."""
    assert session_store is not None, "Session store not initialized"
    session = await session_store.get(session_id)
    if not session:
        raise HTTPException(status_code=404, detail="Session not found")

    res = session.next(message.content)
    await session_store.set(session_id, session)
    return SessionResponse(
        session_id=session_id, message=res.decision.model_dump(mode="json")
    )


@app.delete("/session/{session_id}")
async def end_session(session_id: str) -> dict:
    """End and cleanup a session."""
    assert session_store is not None, "Session store not initialized"
    session = await session_store.get(session_id)
    if not session:
        raise HTTPException(status_code=404, detail="Session not found")

    # Clean up session
    await session_store.delete(session_id)
    return {"message": "Session ended successfully"}


@app.get("/session/{session_id}/history")
async def get_session_history(session_id: str) -> dict:
    """Get the history of a session."""
    assert session_store is not None, "Session store not initialized"
    session = await session_store.get(session_id)
    if not session:
        raise HTTPException(status_code=404, detail="Session not found")

    # Assuming session.history() returns a list of messages
    history: List[Union[FlowMessage, StepIdentifier, Summary]] = (
        session.memory.get_history()
    )
    history_json = [
        msg.model_dump(mode="json")
        for msg in history
        if isinstance(msg, FlowMessage) and msg.role not in ["error", "fallback"]
    ]
    return {"session_id": session_id, "history": history_json}


async def _handle_websocket(
    websocket: WebSocket,
    session_id: Optional[str],
    initiate: bool,
    verbose: bool,
) -> None:
    """Handle real-time chat via WebSocket."""
    assert session_store is not None, "Session store not initialized"
    await websocket.accept()

    created = session_id is None
    if created:
        sid = str(uuid.uuid4())
        session = agent.create_session()
        await session_store.set(sid, session)
    else:
        assert session_id is not None
        sid = session_id
        session_opt = await session_store.get(sid)
        if session_opt is None:
            await websocket.send_json({"error": "Session not found"})
            await websocket.close()
            return
        session = session_opt

    if initiate:
        res = session.next(None)
        await session_store.set(sid, session)
        await websocket.send_json(
            {"session_id": sid, "message": res.decision.model_dump(mode="json")}
        )
    elif created:
        await websocket.send_json({"session_id": sid})

    with suppress(WebSocketDisconnect):
        while True:
            data = await websocket.receive_json()
            if data.get("close"):
                await websocket.close()
                break

            user_message = data.get("message")
            if user_message is None:
                await websocket.send_json({"error": "Invalid message"})
                continue

            res = session.next(user_message)
            await session_store.set(sid, session)
            await websocket.send_json(
                {"session_id": sid, "message": res.decision.model_dump(mode="json")}
            )


@app.websocket("/ws")
async def websocket_create(
    websocket: WebSocket,
    initiate: Optional[bool] = False,
    verbose: Optional[bool] = False,
) -> None:
    """Create a new session and handle WebSocket communication."""
    await _handle_websocket(websocket, None, bool(initiate), bool(verbose))


@app.websocket("/ws/{session_id}")
async def websocket_endpoint(
    websocket: WebSocket,
    session_id: str,
    initiate: Optional[bool] = False,
    verbose: Optional[bool] = False,
) -> None:
    """Continue an existing session over WebSocket."""
    await _handle_websocket(websocket, session_id, bool(initiate), bool(verbose))


@app.post("/chat")
async def chat(request: ChatRequest, verbose: bool = False) -> ChatResponse:
    """Chat endpoint to get the next response from the agent based on the session data."""
<<<<<<< HEAD
    decision, tool_output, session_data, _ = agent.next(
        **request.model_dump(), verbose=verbose
    )
=======
    res = agent.next(**request.model_dump(), verbose=verbose)
>>>>>>> e22a30df
    return ChatResponse(
        response=res.decision.model_dump(mode="json"),
        tool_output=res.tool_output,
        session_data=res.session_data,
    )


@app.get("/config", response_class=JSONResponse)
async def get_agent_config() -> JSONResponse:
    """Get the agent configuration as JSON with enhanced metadata."""
    config_path = pathlib.Path(
        os.getenv("CONFIG_PATH", str(BASE_DIR / "config.agent.yaml"))
    )
    if not config_path.exists():
        raise HTTPException(
            status_code=404, detail="Agent configuration file not found"
        )

    try:
        # Parse the YAML configuration
        config = parse_yaml_config(str(config_path))

        # Generate enhanced JSON representation
        config_json = generate_config_json(config)
        config_json["metadata"]["generated_at"] = datetime.datetime.now().isoformat()
        config_json["metadata"]["config_file_path"] = str(config_path)

        return JSONResponse(content=config_json)
    except Exception as e:
        raise HTTPException(
            status_code=500, detail=f"Error processing configuration: {str(e)}"
        )


if __name__ == "__main__":
    import sys
    import uvicorn

    reload = "--reload" in sys.argv
    port = int(os.getenv("PORT", "8000"))
    uvicorn.run("nomos.api.app:app", host="0.0.0.0", port=port, reload=reload)<|MERGE_RESOLUTION|>--- conflicted
+++ resolved
@@ -215,13 +215,7 @@
 @app.post("/chat")
 async def chat(request: ChatRequest, verbose: bool = False) -> ChatResponse:
     """Chat endpoint to get the next response from the agent based on the session data."""
-<<<<<<< HEAD
-    decision, tool_output, session_data, _ = agent.next(
-        **request.model_dump(), verbose=verbose
-    )
-=======
     res = agent.next(**request.model_dump(), verbose=verbose)
->>>>>>> e22a30df
     return ChatResponse(
         response=res.decision.model_dump(mode="json"),
         tool_output=res.tool_output,
